--- conflicted
+++ resolved
@@ -10,12 +10,8 @@
 #[macro_use]
 extern crate uucore;
 
-<<<<<<< HEAD
-use clap::{App, Arg};
+use clap::{crate_version, App, Arg};
 use std::convert::TryFrom;
-=======
-use clap::{crate_version, App, Arg};
->>>>>>> 841b6894
 use std::fs::{metadata, OpenOptions};
 use std::io::ErrorKind;
 use std::path::Path;
