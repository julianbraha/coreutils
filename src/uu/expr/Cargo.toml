--- conflicted
+++ resolved
@@ -15,12 +15,7 @@
 path = "src/expr.rs"
 
 [dependencies]
-<<<<<<< HEAD
 clap = { version = "3.1", features = ["wrap_help", "cargo"] }
-libc = "0.2.42"
-=======
-clap = { version = "3.0", features = ["wrap_help", "cargo"] }
->>>>>>> ba5b2dc2
 num-bigint = "0.4.0"
 num-traits = "0.2.14"
 onig = { version = "~6.3", default-features = false }
